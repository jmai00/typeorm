import {QueryRunner} from "../../query-runner/QueryRunner";
import {ObjectLiteral} from "../../common/ObjectLiteral";
import {TransactionAlreadyStartedError} from "../../error/TransactionAlreadyStartedError";
import {TransactionNotStartedError} from "../../error/TransactionNotStartedError";
import {ColumnSchema} from "../../schema-builder/schema/ColumnSchema";
import {ColumnMetadata} from "../../metadata/ColumnMetadata";
import {TableSchema} from "../../schema-builder/schema/TableSchema";
import {ForeignKeySchema} from "../../schema-builder/schema/ForeignKeySchema";
import {PrimaryKeySchema} from "../../schema-builder/schema/PrimaryKeySchema";
import {IndexSchema} from "../../schema-builder/schema/IndexSchema";
import {QueryRunnerAlreadyReleasedError} from "../../error/QueryRunnerAlreadyReleasedError";
import {OracleDriver} from "./OracleDriver";
import {EntityManager} from "../../entity-manager/EntityManager";
import {Connection} from "../../connection/Connection";
import {ReadStream} from "fs";

/**
 * Runs queries on a single oracle database connection.
 *
 * todo: this driver is not 100% finished yet, need to fix all issues that are left
 */
export class OracleQueryRunner implements QueryRunner {

    // -------------------------------------------------------------------------
    // Public Implemented Properties
    // -------------------------------------------------------------------------

    /**
     * Database driver used by connection.
     */
    driver: OracleDriver;

    /**
     * Connection used by this query runner.
     */
    connection: Connection;

    /**
     * Indicates if connection for this query runner is released.
     * Once its released, query runner cannot run queries anymore.
     */
    isReleased = false;

    /**
     * Indicates if transaction is in progress.
     */
    isTransactionActive = false;

    // -------------------------------------------------------------------------
    // Protected Properties
    // -------------------------------------------------------------------------

    /**
     * Real database connection from a connection pool used to perform queries.
     */
    protected databaseConnection: any;

    /**
     * Promise used to obtain a database connection for a first time.
     */
    protected databaseConnectionPromise: Promise<any>;

    /**
     * Indicates if special query runner mode in which sql queries won't be executed is enabled.
     */
    protected sqlMemoryMode: boolean = false;

    /**
     * Sql-s stored if "sql in memory" mode is enabled.
     */
    protected sqlsInMemory: string[] = [];

    // -------------------------------------------------------------------------
    // Constructor
    // -------------------------------------------------------------------------

    constructor(driver: OracleDriver) {
        this.driver = driver;
        this.connection = driver.connection;
    }

    // -------------------------------------------------------------------------
    // Public Methods
    // -------------------------------------------------------------------------

    /**
     * Creates/uses database connection from the connection pool to perform further operations.
     * Returns obtained database connection.
     */
    connect(): Promise<any> {
        if (this.databaseConnection)
            return Promise.resolve(this.databaseConnection);

        if (this.databaseConnectionPromise)
            return this.databaseConnectionPromise;

        this.databaseConnectionPromise = new Promise((ok, fail) => {
            const driver = this.driver as OracleDriver;
            driver.pool.getConnection((err: any, connection: any) => {
                this.databaseConnection = connection;
                err ? fail(err) : ok(connection);
            });
        });

        return this.databaseConnectionPromise;
    }

    /**
     * Releases used database connection.
     * You cannot use query runner methods once its released.
     */
    release(): Promise<void> {
        return new Promise<void>((ok, fail) => {
            this.isReleased = true;
            if (this.databaseConnection) {
                this.databaseConnection.close((err: any) => {
                    if (err)
                        return fail(err);

                    ok();
                });
            }
        });
    }

    /**
     * Starts transaction.
     */
    async startTransaction(): Promise<void> {
        if (this.isReleased)
            throw new QueryRunnerAlreadyReleasedError();

        if (this.isTransactionActive)
            throw new TransactionAlreadyStartedError();

        // await this.query("START TRANSACTION");
        this.isTransactionActive = true;
    }

    /**
     * Commits transaction.
     * Error will be thrown if transaction was not started.
     */
    async commitTransaction(): Promise<void> {
        if (!this.isTransactionActive)
            throw new TransactionNotStartedError();

        await this.query("COMMIT");
        this.isTransactionActive = false;
    }

    /**
     * Rollbacks transaction.
     * Error will be thrown if transaction was not started.
     */
    async rollbackTransaction(): Promise<void> {
        if (!this.isTransactionActive)
            throw new TransactionNotStartedError();

        await this.query("ROLLBACK");
        this.isTransactionActive = false;
    }

    /**
     * Executes a given SQL query.
     */
    query(query: string, parameters?: any[]): Promise<any> {
        if (this.isReleased)
            throw new QueryRunnerAlreadyReleasedError();

        return new Promise(async (ok, fail) => {
            this.driver.connection.logger.logQuery(query, parameters, this);
            const handler = (err: any, result: any) => {
                if (err) {
                    this.driver.connection.logger.logFailedQuery(query, parameters, this);
                    this.driver.connection.logger.logQueryError(err, this);
                    return fail(err);
                }

                ok(result.rows || result.outBinds);
            };
            const executionOptions = {
                autoCommit: this.isTransactionActive ? false : true
            };

            const databaseConnection = await this.connect();
            databaseConnection.execute(query, parameters || {}, executionOptions, handler);
        });
    }

    /**
     * Returns raw data stream.
     */
    stream(query: string, parameters?: any[], onEnd?: Function, onError?: Function): Promise<ReadStream> {
        throw new Error(`Stream is not supported by Oracle driver.`);
    }

    /**
     * Insert a new row with given values into the given table.
     * Returns value of the generated column if given and generate column exist in the table.
     */
    async insert(tableName: string, keyValues: ObjectLiteral, generatedColumn?: ColumnMetadata): Promise<any> {
        const keys = Object.keys(keyValues);
        const columns = keys.map(key => `"${key}"`).join(", ");
        const values = keys.map(key => ":" + key).join(", ");
        const parameters = keys.map(key => keyValues[key]);

        const insertSql = columns.length > 0
            ? `INSERT INTO "${tableName}" (${columns}) VALUES (${values})`
            : `INSERT INTO "${tableName}" DEFAULT VALUES`;
        if (generatedColumn) {
            const sql2 = `declare lastId number; begin ${insertSql} returning "${generatedColumn.databaseName}" into lastId; dbms_output.enable; dbms_output.put_line(lastId); dbms_output.get_line(:ln, :st); end;`;
            const saveResult = await this.query(sql2, parameters.concat([
                { dir: this.driver.oracle.BIND_OUT, type: this.driver.oracle.STRING, maxSize: 32767 },
                { dir: this.driver.oracle.BIND_OUT, type: this.driver.oracle.NUMBER }
            ]));
            return parseInt(saveResult[0]);
        } else {
            return this.query(insertSql, parameters);
        }
    }

    /**
     * Updates rows that match given conditions in the given table.
     */
    async update(tableName: string, valuesMap: ObjectLiteral, conditions: ObjectLiteral): Promise<void> {
        const updateValues = this.parametrize(valuesMap).join(", ");
        const conditionString = this.parametrize(conditions).join(" AND ");
        const sql = `UPDATE "${tableName}" SET ${updateValues} ${conditionString ? (" WHERE " + conditionString) : ""}`;
        const conditionParams = Object.keys(conditions).map(key => conditions[key]);
        const updateParams = Object.keys(valuesMap).map(key => valuesMap[key]);
        const allParameters = updateParams.concat(conditionParams);
        await this.query(sql, allParameters);
    }

    /**
     * Deletes from the given table by a given conditions.
     */
    async delete(tableName: string, conditions: ObjectLiteral|string, maybeParameters?: any[]): Promise<void> {
        const conditionString = typeof conditions === "string" ? conditions : this.parametrize(conditions).join(" AND ");
        const parameters = conditions instanceof Object ? Object.keys(conditions).map(key => (conditions as ObjectLiteral)[key]) : maybeParameters;

        const sql = `DELETE FROM "${tableName}" WHERE ${conditionString}`;
        await this.query(sql, parameters);
    }

    /**
     * Inserts rows into the closure table.
     */
    async insertIntoClosureTable(tableName: string, newEntityId: any, parentId: any, hasLevel: boolean): Promise<number> {
        let sql = "";
        if (hasLevel) {
            sql =   `INSERT INTO "${tableName}"("ancestor", "descendant", "level") ` +
                    `SELECT "ancestor", ${newEntityId}, "level" + 1 FROM "${tableName}" WHERE "descendant" = ${parentId} ` +
                    `UNION ALL SELECT ${newEntityId}, ${newEntityId}, 1`;
        } else {
            sql =   `INSERT INTO "${tableName}" ("ancestor", "descendant") ` +
                    `SELECT "ancestor", ${newEntityId} FROM "${tableName}" WHERE "descendant" = ${parentId} ` +
                    `UNION ALL SELECT ${newEntityId}, ${newEntityId}`;
        }
        await this.query(sql);
        const results: ObjectLiteral[] = await this.query(`SELECT MAX("level") as "level" FROM "${tableName}" WHERE "descendant" = ${parentId}`);
        return results && results[0] && results[0]["level"] ? parseInt(results[0]["level"]) + 1 : 1;
    }

    /**
     * Loads given table's data from the database.
     */
    async loadTableSchema(tableName: string): Promise<TableSchema|undefined> {
        const tableSchemas = await this.loadTableSchemas([tableName]);
        return tableSchemas.length > 0 ? tableSchemas[0] : undefined;
    }

    /**
     * Loads all tables (with given names) from the database and creates a TableSchema from them.
     */
    async loadTableSchemas(tableNames: string[]): Promise<TableSchema[]> {
        // if no tables given then no need to proceed
        if (!tableNames || !tableNames.length)
            return [];

        // load tables, columns, indices and foreign keys
        const tableNamesString = tableNames.map(name => "'" + name + "'").join(", ");
        const tablesSql      = `SELECT TABLE_NAME FROM user_tables WHERE TABLE_NAME IN (${tableNamesString})`;
        const columnsSql     = `SELECT TABLE_NAME, COLUMN_NAME, DATA_TYPE, DATA_LENGTH, DATA_PRECISION, DATA_SCALE, NULLABLE, IDENTITY_COLUMN FROM all_tab_cols WHERE TABLE_NAME IN (${tableNamesString})`;
        const indicesSql     = `SELECT ind.INDEX_NAME, ind.TABLE_NAME, ind.UNIQUENESS, LISTAGG(cols.COLUMN_NAME, ',') WITHIN GROUP (ORDER BY cols.COLUMN_NAME) AS COLUMN_NAMES
                                FROM USER_INDEXES ind, USER_IND_COLUMNS cols 
                                WHERE ind.INDEX_NAME = cols.INDEX_NAME AND ind.TABLE_NAME IN (${tableNamesString})
                                GROUP BY ind.INDEX_NAME, ind.TABLE_NAME, ind.UNIQUENESS`;
        const foreignKeysSql = `SELECT * FROM INFORMATION_SCHEMA.KEY_COLUMN_USAGE WHERE TABLE_SCHEMA = '${this.dbName}' AND REFERENCED_COLUMN_NAME IS NOT NULL`;
        const uniqueKeysSql  = `SELECT * FROM INFORMATION_SCHEMA.TABLE_CONSTRAINTS WHERE TABLE_SCHEMA = '${this.dbName}' AND CONSTRAINT_TYPE = 'UNIQUE'`;
        const constraintsSql = `SELECT cols.table_name, cols.column_name, cols.position, cons.constraint_type, cons.constraint_name
FROM all_constraints cons, all_cons_columns cols WHERE cols.table_name IN (${tableNamesString}) 
AND cons.constraint_name = cols.constraint_name AND cons.owner = cols.owner ORDER BY cols.table_name, cols.position`;
        const [dbTables, dbColumns, dbIndices, /*dbForeignKeys, dbUniqueKeys, */constraints]: ObjectLiteral[][] = await Promise.all([
            this.query(tablesSql),
            this.query(columnsSql),
            this.query(indicesSql),
            // this.query(foreignKeysSql),
            // this.query(uniqueKeysSql),
            this.query(constraintsSql),
        ]);

        // if tables were not found in the db, no need to proceed
        if (!dbTables.length)
            return [];

        // create table schemas for loaded tables
        return dbTables.map(dbTable => {
            const tableSchema = new TableSchema(dbTable["TABLE_NAME"]);

            // create column schemas from the loaded columns
            tableSchema.columns = dbColumns
                .filter(dbColumn => dbColumn["TABLE_NAME"] === tableSchema.name)
                .map(dbColumn => {
                    const isPrimary = !!constraints
                        .find(constraint => {
                            return  constraint["TABLE_NAME"] === tableSchema.name &&
                                    constraint["CONSTRAINT_TYPE"] === "P" &&
                                    constraint["COLUMN_NAME"] === dbColumn["COLUMN_NAME"];
                        });
                    // TODO fix
                    let columnType = dbColumn["DATA_TYPE"].toLowerCase();
                    if (dbColumn["DATA_TYPE"].toLowerCase() === "varchar2" && dbColumn["DATA_LENGTH"] !== null) {
                        columnType += "(" + dbColumn["DATA_LENGTH"] + ")";
                    } else if (dbColumn["DATA_PRECISION"] !== null && dbColumn["DATA_SCALE"] !== null) {
                        columnType += "(" + dbColumn["DATA_PRECISION"] + "," + dbColumn["DATA_SCALE"] + ")";
                    } else if (dbColumn["DATA_SCALE"] !== null) {
                        columnType += "(0," + dbColumn["DATA_SCALE"] + ")";
                    } else if (dbColumn["DATA_PRECISION"] !== null) {
                        columnType += "(" + dbColumn["DATA_PRECISION"] + ")";
                    }

                    const columnSchema = new ColumnSchema();
                    columnSchema.name = dbColumn["COLUMN_NAME"];
                    columnSchema.type = columnType;
                    columnSchema.default = dbColumn["COLUMN_DEFAULT"] !== null && dbColumn["COLUMN_DEFAULT"] !== undefined ? dbColumn["COLUMN_DEFAULT"] : undefined;
                    columnSchema.isNullable = dbColumn["NULLABLE"] !== "N";
                    columnSchema.isPrimary = isPrimary;
                    columnSchema.isGenerated = dbColumn["IDENTITY_COLUMN"] === "YES"; // todo
                    columnSchema.comment = ""; // todo
                    return columnSchema;
                });

            // create primary key schema
            tableSchema.primaryKeys = constraints
                .filter(constraint => 
                    constraint["TABLE_NAME"] === tableSchema.name && constraint["CONSTRAINT_TYPE"] === "P"
                )
                .map(constraint => 
                    new PrimaryKeySchema(constraint["CONSTRAINT_NAME"], constraint["COLUMN_NAME"])
                );

            // create foreign key schemas from the loaded indices
            tableSchema.foreignKeys = constraints
                .filter(constraint => constraint["TABLE_NAME"] === tableSchema.name && constraint["CONSTRAINT_TYPE"] === "R")
                .map(constraint => new ForeignKeySchema(constraint["CONSTRAINT_NAME"], [], [], "", "")); // todo: fix missing params

            // create index schemas from the loaded indices
            tableSchema.indices = dbIndices
                .filter(dbIndex => {
                    return  dbIndex["TABLE_NAME"] === tableSchema.name &&
                        (!tableSchema.foreignKeys.find(foreignKey => foreignKey.name === dbIndex["INDEX_NAME"])) &&
                        (!tableSchema.primaryKeys.find(primaryKey => primaryKey.name === dbIndex["INDEX_NAME"]));
                })
                .map(dbIndex => {
                    return new IndexSchema(dbTable["TABLE_NAME"], dbIndex["INDEX_NAME"], dbIndex["COLUMN_NAMES"], !!(dbIndex["COLUMN_NAMES"] === "UNIQUE"));
                });

            return tableSchema;
        });
    }

    /**
     * Checks if table with the given name exist in the database.
     */
    async hasTable(tableName: string): Promise<boolean> {
        const sql = `SELECT TABLE_NAME FROM user_tables WHERE TABLE_NAME = '${tableName}'`;
        const result = await this.query(sql);
        return result.length ? true : false;
    }

    /**
     * Creates a new table from the given table metadata and column metadatas.
     */
    async createTable(table: TableSchema): Promise<void> {
        const columnDefinitions = table.columns.map(column => this.buildCreateColumnSql(column)).join(", ");
        let sql = `CREATE TABLE "${table.name}" (${columnDefinitions}`;
        const primaryKeyColumns = table.columns.filter(column => column.isPrimary);
        if (primaryKeyColumns.length > 0)
            sql += `, PRIMARY KEY(${primaryKeyColumns.map(column => `"${column.name}"`).join(", ")})`;
        sql += `)`;
        await this.query(sql);
    }

    /**
     * Drops the table.
     */
    async dropTable(tableName: string): Promise<void> {
        let sql = `DROP TABLE "${tableName}"`;
        await this.query(sql);
    }

    /**
     * Checks if column with the given name exist in the given table.
     */
    async hasColumn(tableName: string, columnName: string): Promise<boolean> {
        const sql = `SELECT COLUMN_NAME FROM all_tab_cols WHERE TABLE_NAME = '${tableName}' AND COLUMN_NAME = '${columnName}'`;
        const result = await this.query(sql);
        return result.length ? true : false;
    }

    /**
     * Creates a new column from the column schema in the table.
     */
    async addColumn(tableSchemaOrName: TableSchema|string, column: ColumnSchema): Promise<void> {
        const tableName = tableSchemaOrName instanceof TableSchema ? tableSchemaOrName.name : tableSchemaOrName;
        const sql = `ALTER TABLE "${tableName}" ADD ${this.buildCreateColumnSql(column)}`;
        return this.query(sql);
    }

    /**
     * Creates a new columns from the column schema in the table.
     */
    async addColumns(tableSchemaOrName: TableSchema|string, columns: ColumnSchema[]): Promise<void> {
        const queries = columns.map(column => this.addColumn(tableSchemaOrName as any, column));
        await Promise.all(queries);
    }

    /**
     * Renames column in the given table.
     */
    async renameColumn(tableSchemaOrName: TableSchema|string, oldColumnSchemaOrName: ColumnSchema|string, newColumnSchemaOrName: ColumnSchema|string): Promise<void> {

        let tableSchema: TableSchema|undefined = undefined;
        if (tableSchemaOrName instanceof TableSchema) {
            tableSchema = tableSchemaOrName;
        } else {
            tableSchema = await this.loadTableSchema(tableSchemaOrName);
        }

        if (!tableSchema)
            throw new Error(`Table ${tableSchemaOrName} was not found.`);

        let oldColumn: ColumnSchema|undefined = undefined;
        if (oldColumnSchemaOrName instanceof ColumnSchema) {
            oldColumn = oldColumnSchemaOrName;
        } else {
            oldColumn = tableSchema.columns.find(column => column.name === oldColumnSchemaOrName);
        }

        if (!oldColumn)
            throw new Error(`Column "${oldColumnSchemaOrName}" was not found in the "${tableSchemaOrName}" table.`);

        let newColumn: ColumnSchema|undefined = undefined;
        if (newColumnSchemaOrName instanceof ColumnSchema) {
            newColumn = newColumnSchemaOrName;
        } else {
            newColumn = oldColumn.clone();
            newColumn.name = newColumnSchemaOrName;
        }

        return this.changeColumn(tableSchema, oldColumn, newColumn);
    }

    /**
     * Changes a column in the table.
     */
    async changeColumn(tableSchemaOrName: TableSchema|string, oldColumnSchemaOrName: ColumnSchema|string, newColumn: ColumnSchema): Promise<void> {

        let tableSchema: TableSchema|undefined = undefined;
        if (tableSchemaOrName instanceof TableSchema) {
            tableSchema = tableSchemaOrName;
        } else {
            tableSchema = await this.loadTableSchema(tableSchemaOrName);
        }

        if (!tableSchema)
            throw new Error(`Table ${tableSchemaOrName} was not found.`);

        let oldColumn: ColumnSchema|undefined = undefined;
        if (oldColumnSchemaOrName instanceof ColumnSchema) {
            oldColumn = oldColumnSchemaOrName;
        } else {
            oldColumn = tableSchema.columns.find(column => column.name === oldColumnSchemaOrName);
        }

        if (!oldColumn)
            throw new Error(`Column "${oldColumnSchemaOrName}" was not found in the "${tableSchemaOrName}" table.`);

        if (newColumn.isGenerated !== oldColumn.isGenerated) {

            if (newColumn.isGenerated) {
                if (tableSchema.primaryKeys.length > 0 && oldColumn.isPrimary) {
                    // console.log(tableSchema.primaryKeys);
                    const dropPrimarySql = `ALTER TABLE "${tableSchema.name}" DROP CONSTRAINT "${tableSchema.primaryKeys[0].name}"`;
                    await this.query(dropPrimarySql);
                }

                // since modifying identity column is not supported yet, we need to recreate this column
                const dropSql = `ALTER TABLE "${tableSchema.name}" DROP COLUMN "${newColumn.name}"`;
                await this.query(dropSql);

                const createSql = `ALTER TABLE "${tableSchema.name}" ADD ${this.buildCreateColumnSql(newColumn)}`;
                await this.query(createSql);

            } else {
                const sql = `ALTER TABLE "${tableSchema.name}" MODIFY "${newColumn.name}" DROP IDENTITY`;
                await this.query(sql);

            }
        }

        if (newColumn.isNullable !== oldColumn.isNullable) {
            const sql = `ALTER TABLE "${tableSchema.name}" MODIFY "${newColumn.name}" ${newColumn.getFullType(this.connection.driver)} ${newColumn.isNullable ? "NULL" : "NOT NULL"}`;
            await this.query(sql);

        } else if (newColumn.getFullType(this.connection.driver) !== oldColumn.getFullType(this.connection.driver)) { // elseif is used because
            const sql = `ALTER TABLE "${tableSchema.name}" MODIFY "${newColumn.name}" ${newColumn.getFullType(this.connection.driver)}`;
            await this.query(sql);
        }
    }

    /**
     * Changes a column in the table.
     */
    async changeColumns(tableSchema: TableSchema, changedColumns: { newColumn: ColumnSchema, oldColumn: ColumnSchema }[]): Promise<void> {
        const updatePromises = changedColumns.map(async changedColumn => {
            return this.changeColumn(tableSchema, changedColumn.oldColumn, changedColumn.newColumn);
        });
        await Promise.all(updatePromises);
    }

    /**
     * Drops column in the table.
     */
    async dropColumn(table: TableSchema, column: ColumnSchema): Promise<void> {
        return this.query(`ALTER TABLE "${table.name}" DROP COLUMN "${column.name}"`);
    }

    /**
     * Drops the columns in the table.
     */
    async dropColumns(table: TableSchema, columns: ColumnSchema[]): Promise<void> {
        const dropPromises = columns.map(column => this.dropColumn(table, column));
        await Promise.all(dropPromises);
    }

    /**
     * Updates table's primary keys.
     */
    async updatePrimaryKeys(dbTable: TableSchema): Promise<void> {
        const primaryColumnNames = dbTable.primaryKeys.map(primaryKey => "\"" + primaryKey.columnName + "\"");
        // console.log(dbTable.primaryKeys);
        if (dbTable.primaryKeys.length > 0 && dbTable.primaryKeys[0].name)
            await this.query(`ALTER TABLE "${dbTable.name}" DROP CONSTRAINT "${dbTable.primaryKeys[0].name}"`);
        if (primaryColumnNames.length > 0)
            await this.query(`ALTER TABLE "${dbTable.name}" ADD PRIMARY KEY (${primaryColumnNames.join(", ")})`);
    }

    /**
     * Creates a new foreign key.
     */
    async createForeignKey(tableSchemaOrName: TableSchema|string, foreignKey: ForeignKeySchema): Promise<void> {
        const tableName = tableSchemaOrName instanceof TableSchema ? tableSchemaOrName.name : tableSchemaOrName;
        const columnNames = foreignKey.columnNames.map(column => "\"" + column + "\"").join(", ");
        const referencedColumnNames = foreignKey.referencedColumnNames.map(column => "\"" + column + "\"").join(",");
        let sql = `ALTER TABLE "${tableName}" ADD CONSTRAINT "${foreignKey.name}" ` +
            `FOREIGN KEY (${columnNames}) ` +
            `REFERENCES "${foreignKey.referencedTableName}"(${referencedColumnNames})`;
        if (foreignKey.onDelete) sql += " ON DELETE " + foreignKey.onDelete;
        return this.query(sql);
    }

    /**
     * Creates a new foreign keys.
     */
    async createForeignKeys(tableSchemaOrName: TableSchema|string, foreignKeys: ForeignKeySchema[]): Promise<void> {
        const promises = foreignKeys.map(foreignKey => this.createForeignKey(tableSchemaOrName as any, foreignKey));
        await Promise.all(promises);
    }

    /**
     * Drops a foreign key from the table.
     */
    async dropForeignKey(tableSchemaOrName: TableSchema|string, foreignKey: ForeignKeySchema): Promise<void> {
        const tableName = tableSchemaOrName instanceof TableSchema ? tableSchemaOrName.name : tableSchemaOrName;
        const sql = `ALTER TABLE "${tableName}" DROP CONSTRAINT "${foreignKey.name}"`;
        return this.query(sql);
    }

    /**
     * Drops a foreign keys from the table.
     */
    async dropForeignKeys(tableSchemaOrName: TableSchema|string, foreignKeys: ForeignKeySchema[]): Promise<void> {
        const promises = foreignKeys.map(foreignKey => this.dropForeignKey(tableSchemaOrName as any, foreignKey));
        await Promise.all(promises);
    }

    /**
     * Creates a new index.
     */
    async createIndex(tableName: string, index: IndexSchema): Promise<void> {
        const columns = index.columnNames.map(columnName => "\"" + columnName + "\"").join(", ");
        const sql = `CREATE ${index.isUnique ? "UNIQUE" : ""} INDEX "${index.name}" ON "${tableName}"(${columns})`;
        await this.query(sql);
    }

    /**
     * Drops an index from the table.
     */
    async dropIndex(tableName: string, indexName: string): Promise<void> {
        const sql = `ALTER TABLE "${tableName}" DROP INDEX "${indexName}"`;
        await this.query(sql);
    }

    /**
<<<<<<< HEAD
     * Creates a database type from a given column metadata.
     */
    normalizeType(typeOptions: { type: ColumnType, length?: string|number, precision?: number, scale?: number, timezone?: boolean }) {
        switch (typeOptions.type) {
            case "string":
                return "varchar2(" + (typeOptions.length ? typeOptions.length : 255) + ")";
            case "text":
                return "clob";
            case "boolean":
                return "number(1)";
            case "integer":
            case "int":
                // if (column.isGenerated)
                //     return `number(22)`;
                if (typeOptions.precision && typeOptions.scale)
                    return `number(${typeOptions.precision},${typeOptions.scale})`;
                if (typeOptions.precision)
                    return `number(${typeOptions.precision},0)`;
                if (typeOptions.scale)
                    return `number(0,${typeOptions.scale})`;

                return "number(10,0)";
            case "smallint":
                return "number(5)";
            case "bigint":
                return "number(20)";
            case "float":
                if (typeOptions.precision && typeOptions.scale)
                    return `float(${typeOptions.precision},${typeOptions.scale})`;
                if (typeOptions.precision)
                    return `float(${typeOptions.precision},0)`;
                if (typeOptions.scale)
                    return `float(0,${typeOptions.scale})`;

                return `float(126)`;
            case "double":
            case "number":
                return "float(126)";
            case "decimal":
                if (typeOptions.precision && typeOptions.scale) {
                    return `decimal(${typeOptions.precision},${typeOptions.scale})`;

                } else if (typeOptions.scale) {
                    return `decimal(0,${typeOptions.scale})`;

                } else if (typeOptions.precision) {
                    return `decimal(${typeOptions.precision})`;

                } else {
                    return "decimal";
                }
            case "date":
                return "date";
            case "time":
                return "date";
            case "datetime":
                if (!typeOptions.length) {
                    return "timestamp(0)";
                } else if (typeOptions.length <= 9) {
                    return "timestamp(" + typeOptions.length + ")";
                } else {
                    return "timestamp(9)"; // max supported
                }
            case "json":
                return "clob";
            case "simple_array":
                return typeOptions.length ? "varchar2(" + typeOptions.length + ")" : "text";
=======
     * Truncates table.
     */
    async truncate(tableName: string): Promise<void> {
        await this.query(`TRUNCATE TABLE "${tableName}"`);
    }

    /**
     * Removes all tables from the currently connected database.
     */
    async clearDatabase(): Promise<void> {
        await this.startTransaction();
        try {
            const disableForeignKeysCheckQuery = `SET FOREIGN_KEY_CHECKS = 0;`;
            const dropTablesQuery = `SELECT concat('DROP TABLE IF EXISTS "', table_name, '";') AS query FROM information_schema.tables WHERE table_schema = '${this.dbName}'`;
            const enableForeignKeysCheckQuery = `SET FOREIGN_KEY_CHECKS = 1;`;

            await this.query(disableForeignKeysCheckQuery);
            const dropQueries: ObjectLiteral[] = await this.query(dropTablesQuery);
            await Promise.all(dropQueries.map(query => this.query(query["query"])));
            await this.query(enableForeignKeysCheckQuery);

            await this.commitTransaction();

        } catch (error) {
            try { // we throw original error even if rollback thrown an error
                await this.rollbackTransaction();
            } catch (rollbackError) { }
            throw error;
>>>>>>> 4cc94e62
        }

    }

    /**
     * Enables special query runner mode in which sql queries won't be executed,
     * instead they will be memorized into a special variable inside query runner.
     * You can get memorized sql using getMemorySql() method.
     */
    enableSqlMemory(): void {
        this.sqlMemoryMode = true;
    }

    /**
     * Disables special query runner mode in which sql queries won't be executed
     * started by calling enableSqlMemory() method.
     *
     * Previously memorized sql will be flushed.
     */
    disableSqlMemory(): void {
        this.sqlsInMemory = [];
        this.sqlMemoryMode = false;
    }

    /**
     * Gets sql stored in the memory. Parameters in the sql are already replaced.
     */
    getMemorySql(): (string|{ up: string, down: string })[] {
        return this.sqlsInMemory;
    }

    // -------------------------------------------------------------------------
    // Protected Methods
    // -------------------------------------------------------------------------

    /**
     * Database name shortcut.
     */
    protected get dbName(): string {
        return this.driver.options.schemaName as string;
    }

    /**
     * Parametrizes given object of values. Used to create column=value queries.
     */
    protected parametrize(objectLiteral: ObjectLiteral): string[] {
        return Object.keys(objectLiteral).map(key => `"${key}"=:${key}`);
    }

    /**
     * Builds a query for create column.
     */
    protected buildCreateColumnSql(column: ColumnSchema) {
        let c = `"${column.name}" ` + column.getFullType(this.connection.driver);
        if (column.length)
            c += "(" + column.length + ")";
        if (column.precision && column.scale)
            c += "(" + column.precision + "," + column.scale + ")";
        if (column.precision)
            c += "(" + column.precision + ")";
        if (column.isNullable !== true && !column.isGenerated) // NOT NULL is not supported with GENERATED
            c += " NOT NULL";
        // if (column.isPrimary === true && addPrimary)
        //     c += " PRIMARY KEY";
        if (column.isGenerated === true) // don't use skipPrimary here since updates can update already exist primary without auto inc.
            c += " GENERATED BY DEFAULT ON NULL AS IDENTITY";
        // if (column.comment) // todo: less priority, fix it later
        //     c += " COMMENT '" + column.comment + "'";
        if (column.default !== undefined && column.default !== null) { // todo: same code in all drivers. make it DRY
            c += " DEFAULT " + column.default;
        }

        return c;
    }


}<|MERGE_RESOLUTION|>--- conflicted
+++ resolved
@@ -615,75 +615,6 @@
     }
 
     /**
-<<<<<<< HEAD
-     * Creates a database type from a given column metadata.
-     */
-    normalizeType(typeOptions: { type: ColumnType, length?: string|number, precision?: number, scale?: number, timezone?: boolean }) {
-        switch (typeOptions.type) {
-            case "string":
-                return "varchar2(" + (typeOptions.length ? typeOptions.length : 255) + ")";
-            case "text":
-                return "clob";
-            case "boolean":
-                return "number(1)";
-            case "integer":
-            case "int":
-                // if (column.isGenerated)
-                //     return `number(22)`;
-                if (typeOptions.precision && typeOptions.scale)
-                    return `number(${typeOptions.precision},${typeOptions.scale})`;
-                if (typeOptions.precision)
-                    return `number(${typeOptions.precision},0)`;
-                if (typeOptions.scale)
-                    return `number(0,${typeOptions.scale})`;
-
-                return "number(10,0)";
-            case "smallint":
-                return "number(5)";
-            case "bigint":
-                return "number(20)";
-            case "float":
-                if (typeOptions.precision && typeOptions.scale)
-                    return `float(${typeOptions.precision},${typeOptions.scale})`;
-                if (typeOptions.precision)
-                    return `float(${typeOptions.precision},0)`;
-                if (typeOptions.scale)
-                    return `float(0,${typeOptions.scale})`;
-
-                return `float(126)`;
-            case "double":
-            case "number":
-                return "float(126)";
-            case "decimal":
-                if (typeOptions.precision && typeOptions.scale) {
-                    return `decimal(${typeOptions.precision},${typeOptions.scale})`;
-
-                } else if (typeOptions.scale) {
-                    return `decimal(0,${typeOptions.scale})`;
-
-                } else if (typeOptions.precision) {
-                    return `decimal(${typeOptions.precision})`;
-
-                } else {
-                    return "decimal";
-                }
-            case "date":
-                return "date";
-            case "time":
-                return "date";
-            case "datetime":
-                if (!typeOptions.length) {
-                    return "timestamp(0)";
-                } else if (typeOptions.length <= 9) {
-                    return "timestamp(" + typeOptions.length + ")";
-                } else {
-                    return "timestamp(9)"; // max supported
-                }
-            case "json":
-                return "clob";
-            case "simple_array":
-                return typeOptions.length ? "varchar2(" + typeOptions.length + ")" : "text";
-=======
      * Truncates table.
      */
     async truncate(tableName: string): Promise<void> {
@@ -712,7 +643,6 @@
                 await this.rollbackTransaction();
             } catch (rollbackError) { }
             throw error;
->>>>>>> 4cc94e62
         }
 
     }
