import {QueryRunner} from "../../query-runner/QueryRunner";
import {ObjectLiteral} from "../../common/ObjectLiteral";
import {TransactionAlreadyStartedError} from "../../error/TransactionAlreadyStartedError";
import {TransactionNotStartedError} from "../../error/TransactionNotStartedError";
import {ColumnSchema} from "../../schema-builder/schema/ColumnSchema";
import {ColumnMetadata} from "../../metadata/ColumnMetadata";
import {TableSchema} from "../../schema-builder/schema/TableSchema";
import {ForeignKeySchema} from "../../schema-builder/schema/ForeignKeySchema";
import {PrimaryKeySchema} from "../../schema-builder/schema/PrimaryKeySchema";
import {IndexSchema} from "../../schema-builder/schema/IndexSchema";
import {QueryRunnerAlreadyReleasedError} from "../../error/QueryRunnerAlreadyReleasedError";
import {SqlServerDriver} from "./SqlServerDriver";
import {Connection} from "../../connection/Connection";
import {ReadStream} from "fs";
import {MssqlParameter} from "./MssqlParameter";

/**
 * Runs queries on a single mysql database connection.
 */
export class SqlServerQueryRunner implements QueryRunner {

    // -------------------------------------------------------------------------
    // Public Implemented Properties
    // -------------------------------------------------------------------------

    /**
     * Database driver used by connection.
     */
    driver: SqlServerDriver;

    /**
     * Connection used by this query runner.
     */
    connection: Connection;

    /**
     * Indicates if connection for this query runner is released.
     * Once its released, query runner cannot run queries anymore.
     */
    isReleased = false;

    /**
     * Indicates if transaction is in progress.
     */
    isTransactionActive = false;

    // -------------------------------------------------------------------------
    // Protected Properties
    // -------------------------------------------------------------------------

    /**
     * Real database connection from a connection pool used to perform queries.
     */
    protected databaseConnection: any;

    /**
     * Last executed query in a transaction.
     * This is needed because in transaction mode mssql cannot execute parallel queries,
     * that's why we store last executed query promise to wait it when we execute next query.
     *
     * @see https://github.com/patriksimek/node-mssql/issues/491
     */
    protected queryResponsibilityChain: Promise<any>[] = [];

    /**
     * Indicates if special query runner mode in which sql queries won't be executed is enabled.
     */
    protected sqlMemoryMode: boolean = false;

    /**
     * Sql-s stored if "sql in memory" mode is enabled.
     */
    protected sqlsInMemory: string[] = [];

    // -------------------------------------------------------------------------
    // Constructor
    // -------------------------------------------------------------------------

    constructor(driver: SqlServerDriver) {
        this.driver = driver;
        this.connection = driver.connection;
    }

    // -------------------------------------------------------------------------
    // Public Methods
    // -------------------------------------------------------------------------

    /**
     * Creates/uses database connection from the connection pool to perform further operations.
     * Returns obtained database connection.
     */
    connect(): Promise<any> {
        return Promise.resolve();
    }

    /**
     * Releases used database connection.
     * You cannot use query runner methods once its released.
     */
    release(): Promise<void> {
        this.isReleased = true;
        return Promise.resolve();
    }

    /**
     * Starts transaction.
     */
    async startTransaction(): Promise<void> {
        if (this.isReleased)
            throw new QueryRunnerAlreadyReleasedError();

        if (this.isTransactionActive)
            throw new TransactionAlreadyStartedError();

        return new Promise<void>(async (ok, fail) => {
            this.isTransactionActive = true;
            this.databaseConnection = this.driver.connectionPool.transaction();
            this.databaseConnection.begin((err: any) => {
                if (err) {
                    this.isTransactionActive = false;
                    return fail(err);
                }
                ok();
            });
        });
    }

    /**
     * Commits transaction.
     * Error will be thrown if transaction was not started.
     */
    async commitTransaction(): Promise<void> {
        if (this.isReleased)
            throw new QueryRunnerAlreadyReleasedError();

        if (!this.isTransactionActive)
            throw new TransactionNotStartedError();

        return new Promise<void>((ok, fail) => {
            this.databaseConnection.commit((err: any) => {
                if (err) return fail(err);
                this.isTransactionActive = false;
                this.databaseConnection = null;
                ok();
            });
        });
    }

    /**
     * Rollbacks transaction.
     * Error will be thrown if transaction was not started.
     */
    async rollbackTransaction(): Promise<void> {
        if (this.isReleased)
            throw new QueryRunnerAlreadyReleasedError();

        if (!this.isTransactionActive)
            throw new TransactionNotStartedError();

        return new Promise<void>((ok, fail) => {
            this.databaseConnection.rollback((err: any) => {
                if (err) return fail(err);
                this.isTransactionActive = false;
                this.databaseConnection = null;
                ok();
            });
        });
    }

    protected mssqlParameterToNativeParameter(parameter: MssqlParameter): any {
        switch (this.driver.normalizeType({ type: parameter.type as any })) {
            case "bit":
                return this.driver.mssql.Bit;
            case "bigint":
                return this.driver.mssql.BigInt;
            case "decimal":
                return this.driver.mssql.Decimal(...parameter.params);
            case "float":
                return this.driver.mssql.Float;
            case "int":
                return this.driver.mssql.Int;
            case "money":
                return this.driver.mssql.Money;
            case "numeric":
                return this.driver.mssql.Numeric(...parameter.params);
            case "smallint":
                return this.driver.mssql.SmallInt;
            case "smallmoney":
                return this.driver.mssql.SmallMoney;
            case "real":
                return this.driver.mssql.Real;
            case "tinyint":
                return this.driver.mssql.TinyInt;
            case "char":
                return this.driver.mssql.Char(...parameter.params);
            case "nchar":
                return this.driver.mssql.NChar(...parameter.params);
            case "text":
                return this.driver.mssql.Text;
            case "ntext":
                return this.driver.mssql.Ntext;
            case "varchar":
                return this.driver.mssql.VarChar(...parameter.params);
            case "nvarchar":
                return this.driver.mssql.NVarChar(...parameter.params);
            case "xml":
                return this.driver.mssql.Xml;
            case "time":
                return this.driver.mssql.Time(...parameter.params);
            case "date":
                return this.driver.mssql.Date;
            case "datetime":
                return this.driver.mssql.DateTime;
            case "datetime2":
                return this.driver.mssql.DateTime2(...parameter.params);
            case "datetimeoffset":
                return this.driver.mssql.DateTimeOffset(...parameter.params);
            case "smalldatetime":
                return this.driver.mssql.SmallDateTime;
            case "uniqueidentifier":
                return this.driver.mssql.UniqueIdentifier;
            case "variant":
                return this.driver.mssql.Variant;
            case "binary":
                return this.driver.mssql.Binary;
            case "varbinary":
                return this.driver.mssql.VarBinary(...parameter.params);
            case "image":
                return this.driver.mssql.Image;
            case "udt":
                return this.driver.mssql.UDT;
            case "geography":
                return this.driver.mssql.Geography;
            case "geometry":
                return this.driver.mssql.Geometry;
        }
    }

    /**
     * Executes a given SQL query.
     */
    async query(query: string, parameters?: any[]): Promise<any> {
        if (this.isReleased)
            throw new QueryRunnerAlreadyReleasedError();

        let waitingOkay: Function;
        const waitingPromise = new Promise((ok) => waitingOkay = ok);
        if (this.queryResponsibilityChain.length) {
            const otherWaitingPromises = [...this.queryResponsibilityChain];
            this.queryResponsibilityChain.push(waitingPromise);
            await Promise.all(otherWaitingPromises);
        }

        const promise = new Promise(async (ok, fail) => {

            this.driver.connection.logger.logQuery(query, parameters, this);
            const request = new this.driver.mssql.Request(this.isTransactionActive ? this.databaseConnection : this.driver.connectionPool);
            if (parameters && parameters.length) {
                parameters.forEach((parameter, index) => {
                    if (parameter instanceof MssqlParameter) {
                        const mssqlParameter = this.mssqlParameterToNativeParameter(parameter);
                        if (mssqlParameter) {
                            request.input(index, this.mssqlParameterToNativeParameter(parameter), parameter.value);
                        } else {
                            request.input(index, parameter.value);
                        }
                    } else {
                        request.input(index, parameter);
                    }
                });
            }
            request.query(query, (err: any, result: any) => {

                const resolveChain = () => {
                    if (promiseIndex !== -1)
                        this.queryResponsibilityChain.splice(promiseIndex, 1);
                    if (waitingPromiseIndex !== -1)
                        this.queryResponsibilityChain.splice(waitingPromiseIndex, 1);
                    waitingOkay();
                };

                let promiseIndex = this.queryResponsibilityChain.indexOf(promise);
                let waitingPromiseIndex = this.queryResponsibilityChain.indexOf(waitingPromise);
                if (err) {
                    this.driver.connection.logger.logFailedQuery(query, parameters, this);
                    this.driver.connection.logger.logQueryError((err.originalError && err.originalError.info) ? err.originalError.info.message : err, this);
                    resolveChain();
                    return fail(err);
                }

                ok(result.recordset);
                resolveChain();
            });
        });
        if (this.isTransactionActive)
            this.queryResponsibilityChain.push(promise);

        return promise;
    }

    /**
     * Returns raw data stream.
     */
    async stream(query: string, parameters?: any[], onEnd?: Function, onError?: Function): Promise<ReadStream> {
        if (this.isReleased)
            throw new QueryRunnerAlreadyReleasedError();

        let waitingOkay: Function;
        const waitingPromise = new Promise((ok) => waitingOkay = ok);
        if (this.queryResponsibilityChain.length) {
            const otherWaitingPromises = [...this.queryResponsibilityChain];
            this.queryResponsibilityChain.push(waitingPromise);
            await Promise.all(otherWaitingPromises);
        }

        const promise = new Promise<ReadStream>(async (ok, fail) => {

            this.driver.connection.logger.logQuery(query, parameters, this);
            const request = new this.driver.mssql.Request(this.isTransactionActive ? this.databaseConnection : this.driver.connectionPool);
            request.stream = true;
            if (parameters && parameters.length) {
                parameters.forEach((parameter, index) => {
                    if (parameter instanceof MssqlParameter) {
                        request.input(index, this.mssqlParameterToNativeParameter(parameter), parameter.value);
                    } else {
                        request.input(index, parameter);
                    }
                });
            }
            request.query(query, (err: any, result: any) => {

                const resolveChain = () => {
                    if (promiseIndex !== -1)
                        this.queryResponsibilityChain.splice(promiseIndex, 1);
                    if (waitingPromiseIndex !== -1)
                        this.queryResponsibilityChain.splice(waitingPromiseIndex, 1);
                    waitingOkay();
                };

                let promiseIndex = this.queryResponsibilityChain.indexOf(promise);
                let waitingPromiseIndex = this.queryResponsibilityChain.indexOf(waitingPromise);
                if (err) {
                    this.driver.connection.logger.logFailedQuery(query, parameters, this);
                    this.driver.connection.logger.logQueryError((err.originalError && err.originalError.info) ? err.originalError.info.message : err, this);
                    resolveChain();
                    return fail(err);
                }

                ok(result.recordset);
                resolveChain();
            });
            if (onEnd) request.on("done", onEnd);
            if (onError) request.on("error", onError);
            ok(request as ReadStream);
        });
        if (this.isTransactionActive)
            this.queryResponsibilityChain.push(promise);

        return promise;
    }

    /**
     * Insert a new row with given values into the given table.
     * Returns value of the generated column if given and generate column exist in the table.
     */
    async insert(tableName: string, keyValues: ObjectLiteral, generatedColumn?: ColumnMetadata): Promise<any> {
        const keys = Object.keys(keyValues);
        const columns = keys.map(key => `"${key}"`).join(", ");
        const values = keys.map((key, index) => "@" + index).join(",");
        const sql = columns.length > 0
            ? `INSERT INTO "${tableName}"(${columns}) ${ generatedColumn ? "OUTPUT INSERTED." + generatedColumn.databaseName + " " : "" }VALUES (${values})`
            : `INSERT INTO "${tableName}" ${ generatedColumn ? "OUTPUT INSERTED." + generatedColumn.databaseName + " " : "" }DEFAULT VALUES `;

        const parameters = this.driver.parametrizeMap(tableName, keyValues);
        const parametersArray = Object.keys(parameters).map(key => parameters[key]);
        const result = await this.query(sql, parametersArray);
        return generatedColumn ? result instanceof Array ? result[0][generatedColumn.databaseName] : result[generatedColumn.databaseName] : undefined;
    }

    /**
     * Updates rows that match given conditions in the given table.
     */
    async update(tableName: string, valuesMap: ObjectLiteral, conditions: ObjectLiteral): Promise<void> {
        valuesMap = this.driver.parametrizeMap(tableName, valuesMap);
        conditions = this.driver.parametrizeMap(tableName, conditions);

        const conditionParams = Object.keys(conditions).map(key => conditions[key]);
        const updateParams = Object.keys(valuesMap).map(key => valuesMap[key]);
        const allParameters = updateParams.concat(conditionParams);

        const updateValues = this.parametrize(valuesMap).join(", ");
        const conditionString = this.parametrize(conditions, updateParams.length).join(" AND ");
        const sql = `UPDATE "${tableName}" SET ${updateValues} ${conditionString ? (" WHERE " + conditionString) : ""}`;

        await this.query(sql, allParameters);
    }

    /**
     * Deletes from the given table by a given conditions.
     */
    async delete(tableName: string, conditions: ObjectLiteral|string, maybeParameters?: any[]): Promise<void> {
        conditions = typeof conditions === "object" ? this.driver.parametrizeMap(tableName, conditions) : conditions;
        const conditionString = typeof conditions === "string" ? conditions : this.parametrize(conditions).join(" AND ");
        const parameters = conditions instanceof Object ? Object.keys(conditions).map(key => (conditions as ObjectLiteral)[key]) : maybeParameters;

        const sql = `DELETE FROM "${tableName}" WHERE ${conditionString}`;
        await this.query(sql, parameters);
    }

    /**
     * Inserts rows into the closure table.
     */
    async insertIntoClosureTable(tableName: string, newEntityId: any, parentId: any, hasLevel: boolean): Promise<number> {
        let sql = "";
        if (hasLevel) { // todo: escape all parameters there
            sql = `INSERT INTO "${tableName}"("ancestor", "descendant", "level") ` +
                `SELECT "ancestor", ${newEntityId}, "level" + 1 FROM "${tableName}" WHERE "descendant" = ${parentId} ` +
                `UNION ALL SELECT ${newEntityId}, ${newEntityId}, 1`;
        } else {
            sql = `INSERT INTO "${tableName}"("ancestor", "descendant") ` +
                `SELECT "ancestor", ${newEntityId} FROM "${tableName}" WHERE "descendant" = ${parentId} ` +
                `UNION ALL SELECT ${newEntityId}, ${newEntityId}`;
        }
        await this.query(sql);
        const results: ObjectLiteral[] = await this.query(`SELECT MAX(level) as level FROM "${tableName}" WHERE descendant = ${parentId}`);
        return results && results[0] && results[0]["level"] ? parseInt(results[0]["level"]) + 1 : 1;
    }

    /**
     * Loads given table's data from the database.
     */
    async loadTableSchema(tableName: string): Promise<TableSchema|undefined> {
        const tableSchemas = await this.loadTableSchemas([tableName]);
        return tableSchemas.length > 0 ? tableSchemas[0] : undefined;
    }

    /**
     * Loads all tables (with given names) from the database and creates a TableSchema from them.
     */
    async loadTableSchemas(tableNames: string[]): Promise<TableSchema[]> {

        // if no tables given then no need to proceed
        if (!tableNames || !tableNames.length)
            return [];

        // load tables, columns, indices and foreign keys
        const tableNamesString = tableNames.map(tableName => `'${tableName}'`).join(", ");
        const tablesSql          = `SELECT * FROM INFORMATION_SCHEMA.TABLES WHERE TABLE_CATALOG = '${this.dbName}' AND TABLE_NAME IN (${tableNamesString})`;
        const columnsSql         = `SELECT * FROM INFORMATION_SCHEMA.COLUMNS WHERE TABLE_CATALOG = '${this.dbName}'`;
        const constraintsSql     = `SELECT columnUsages.*, tableConstraints.CONSTRAINT_TYPE FROM INFORMATION_SCHEMA.KEY_COLUMN_USAGE columnUsages ` +
`LEFT JOIN INFORMATION_SCHEMA.TABLE_CONSTRAINTS tableConstraints ON tableConstraints.CONSTRAINT_NAME = columnUsages.CONSTRAINT_NAME ` +
`WHERE columnUsages.TABLE_CATALOG = '${this.dbName}' AND tableConstraints.TABLE_CATALOG = '${this.dbName}'`;
        const identityColumnsSql = `SELECT COLUMN_NAME, TABLE_NAME FROM INFORMATION_SCHEMA.COLUMNS WHERE TABLE_CATALOG = '${this.dbName}' AND COLUMNPROPERTY(object_id(TABLE_NAME), COLUMN_NAME, 'IsIdentity') = 1;`;
        const indicesSql         = `SELECT TABLE_NAME = t.name, INDEX_NAME = ind.name, IndexId = ind.index_id, ColumnId = ic.index_column_id, COLUMN_NAME = col.name, ind.*, ic.*, col.* ` +
`FROM sys.indexes ind INNER JOIN sys.index_columns ic ON ind.object_id = ic.object_id and ind.index_id = ic.index_id INNER JOIN sys.columns col ON ic.object_id = col.object_id and ic.column_id = col.column_id ` +
`INNER JOIN sys.tables t ON ind.object_id = t.object_id WHERE ind.is_primary_key = 0 AND ind.is_unique = 0 AND ind.is_unique_constraint = 0 AND t.is_ms_shipped = 0 ORDER BY t.name, ind.name, ind.index_id, ic.index_column_id`;
        const [dbTables, dbColumns, dbConstraints, dbIdentityColumns, dbIndices]: ObjectLiteral[][] = await Promise.all([
            this.query(tablesSql),
            this.query(columnsSql),
            this.query(constraintsSql),
            this.query(identityColumnsSql),
            this.query(indicesSql),
        ]);

        // if tables were not found in the db, no need to proceed
        if (!dbTables.length)
            return [];

        // create table schemas for loaded tables
        return Promise.all(dbTables.map(async dbTable => {
            const tableSchema = new TableSchema(dbTable["TABLE_NAME"]);

            // create column schemas from the loaded columns
            tableSchema.columns = dbColumns
                .filter(dbColumn => dbColumn["TABLE_NAME"] === tableSchema.name)
                .map(dbColumn => {
                    const isPrimary = !!dbConstraints.find(dbConstraint => {
                        return  dbConstraint["TABLE_NAME"] === tableSchema.name &&
                                dbConstraint["COLUMN_NAME"] === dbColumn["COLUMN_NAME"] &&
                                dbConstraint["CONSTRAINT_TYPE"] === "PRIMARY KEY";
                    });
                    const isGenerated = !!dbIdentityColumns.find(column => {
                        return  column["TABLE_NAME"] === tableSchema.name &&
                                column["COLUMN_NAME"] === dbColumn["COLUMN_NAME"];
                    });
                    const isUnique = !!dbConstraints.find(dbConstraint => {
                        return  dbConstraint["TABLE_NAME"] === tableSchema.name &&
                                dbConstraint["COLUMN_NAME"] === dbColumn["COLUMN_NAME"] &&
                                dbConstraint["CONSTRAINT_TYPE"] === "UNIQUE";
                    });


                    const columnSchema = new ColumnSchema();
                    columnSchema.name = dbColumn["COLUMN_NAME"];
                    columnSchema.type = dbColumn["DATA_TYPE"].toLowerCase();
                    columnSchema.length = dbColumn["CHARACTER_MAXIMUM_LENGTH"];
                    columnSchema.precision = dbColumn["NUMERIC_PRECISION"];
                    columnSchema.scale = dbColumn["NUMERIC_SCALE"];
                    columnSchema.default = dbColumn["COLUMN_DEFAULT"] !== null && dbColumn["COLUMN_DEFAULT"] !== undefined ? dbColumn["COLUMN_DEFAULT"] : undefined;
                    columnSchema.isNullable = dbColumn["IS_NULLABLE"] === "YES";
                    columnSchema.isPrimary = isPrimary;
                    columnSchema.isGenerated = isGenerated;
                    columnSchema.isUnique = isUnique;
                    columnSchema.comment = ""; // todo: less priority, implement this later
                    return columnSchema;
                });

            // create primary key schema
            tableSchema.primaryKeys = dbConstraints
                .filter(dbConstraint => {
                    return  dbConstraint["TABLE_NAME"] === tableSchema.name &&
                            dbConstraint["CONSTRAINT_TYPE"] === "PRIMARY KEY";
                })
                .map(keyColumnUsage => {
                    return new PrimaryKeySchema(keyColumnUsage["CONSTRAINT_NAME"], keyColumnUsage["COLUMN_NAME"]);
                });

            // create foreign key schemas from the loaded indices
            tableSchema.foreignKeys = dbConstraints
                .filter(dbConstraint => {
                    return  dbConstraint["TABLE_NAME"] === tableSchema.name &&
                            dbConstraint["CONSTRAINT_TYPE"] === "FOREIGN KEY";
                })
                .map(dbConstraint => new ForeignKeySchema(dbConstraint["CONSTRAINT_NAME"], [], [], "", "")); // todo: fix missing params

            // create index schemas from the loaded indices
            tableSchema.indices = dbIndices
                .filter(dbIndex => {
                    return  dbIndex["TABLE_NAME"] === tableSchema.name &&
                            (!tableSchema.foreignKeys.find(foreignKey => foreignKey.name === dbIndex["INDEX_NAME"])) &&
                            (!tableSchema.primaryKeys.find(primaryKey => primaryKey.name === dbIndex["INDEX_NAME"]));
                })
                .map(dbIndex => dbIndex["INDEX_NAME"])
                .filter((value, index, self) => self.indexOf(value) === index) // unqiue
                .map(dbIndexName => {
                    const columnNames = dbIndices
                        .filter(dbIndex => dbIndex["TABLE_NAME"] === tableSchema.name && dbIndex["INDEX_NAME"] === dbIndexName)
                        .map(dbIndex => dbIndex["COLUMN_NAME"]);

                    return new IndexSchema(dbTable["TABLE_NAME"], dbIndexName, columnNames, false /* todo: uniqueness? */);
                });

            return tableSchema;
        }));
    }

    /**
     * Checks if table with the given name exist in the database.
     */
    async hasTable(tableName: string): Promise<boolean> {
        const sql = `SELECT * FROM INFORMATION_SCHEMA.TABLES WHERE TABLE_CATALOG = '${this.dbName}' AND TABLE_NAME = '${tableName}'`;
        const result = await this.query(sql);
        return result.length ? true : false;
    }

    /**
     * Creates a new table from the given table metadata and column metadatas.
     */
    async createTable(table: TableSchema): Promise<void> {
        const columnDefinitions = table.columns.map(column => this.buildCreateColumnSql(table.name, column, false, true)).join(", ");
        let sql = `CREATE TABLE "${table.name}" (${columnDefinitions}`;
        sql += table.columns
            .filter(column => column.isUnique)
            .map(column => `, CONSTRAINT "uk_${table.name}_${column.name}" UNIQUE ("${column.name}")`)
            .join(" ");
        const primaryKeyColumns = table.columns.filter(column => column.isPrimary);
        if (primaryKeyColumns.length > 0)
            sql += `, PRIMARY KEY(${primaryKeyColumns.map(column => `"${column.name}"`).join(", ")})`;
        sql += `)`;
        await this.query(sql);
    }

    /**
     * Drops the table.
     */
    async dropTable(tableName: string): Promise<void> {
        let sql = `DROP TABLE "${tableName}"`;
        await this.query(sql);
    }

    /**
     * Checks if column with the given name exist in the given table.
     */
    async hasColumn(tableName: string, columnName: string): Promise<boolean> {
        const sql = `SELECT * FROM INFORMATION_SCHEMA.TABLES WHERE TABLE_CATALOG = '${this.dbName}' AND TABLE_NAME = '${tableName}' AND COLUMN_NAME = '${columnName}'`;
        const result = await this.query(sql);
        return result.length ? true : false;
    }

    /**
     * Creates a new column from the column schema in the table.
     */
    async addColumn(tableSchemaOrName: TableSchema|string, column: ColumnSchema): Promise<void> {
        const tableName = tableSchemaOrName instanceof TableSchema ? tableSchemaOrName.name : tableSchemaOrName;
        const sql = `ALTER TABLE "${tableName}" ADD ${this.buildCreateColumnSql(tableName, column, false, true)}`;
        return this.query(sql);
    }

    /**
     * Creates a new columns from the column schema in the table.
     */
    async addColumns(tableSchemaOrName: TableSchema|string, columns: ColumnSchema[]): Promise<void> {
        const queries = columns.map(column => this.addColumn(tableSchemaOrName as any, column));
        await Promise.all(queries);
    }

    /**
     * Renames column in the given table.
     */
    async renameColumn(tableSchemaOrName: TableSchema|string, oldColumnSchemaOrName: ColumnSchema|string, newColumnSchemaOrName: ColumnSchema|string): Promise<void> {

        let tableSchema: TableSchema|undefined = undefined;
        if (tableSchemaOrName instanceof TableSchema) {
            tableSchema = tableSchemaOrName;
        } else {
            tableSchema = await this.loadTableSchema(tableSchemaOrName);
        }

        if (!tableSchema)
            throw new Error(`Table ${tableSchemaOrName} was not found.`);

        let oldColumn: ColumnSchema|undefined = undefined;
        if (oldColumnSchemaOrName instanceof ColumnSchema) {
            oldColumn = oldColumnSchemaOrName;
        } else {
            oldColumn = tableSchema.columns.find(column => column.name === oldColumnSchemaOrName);
        }

        if (!oldColumn)
            throw new Error(`Column "${oldColumnSchemaOrName}" was not found in the "${tableSchemaOrName}" table.`);

        let newColumn: ColumnSchema|undefined = undefined;
        if (newColumnSchemaOrName instanceof ColumnSchema) {
            newColumn = newColumnSchemaOrName;
        } else {
            newColumn = oldColumn.clone();
            newColumn.name = newColumnSchemaOrName;
        }

        return this.changeColumn(tableSchema, oldColumn, newColumn);
    }

    /**
     * Changes a column in the table.
     */
    async changeColumn(tableSchemaOrName: TableSchema|string, oldColumnSchemaOrName: ColumnSchema|string, newColumn: ColumnSchema): Promise<void> {

        let tableSchema: TableSchema|undefined = undefined;
        if (tableSchemaOrName instanceof TableSchema) {
            tableSchema = tableSchemaOrName;
        } else {
            tableSchema = await this.loadTableSchema(tableSchemaOrName);
        }

        if (!tableSchema)
            throw new Error(`Table ${tableSchemaOrName} was not found.`);

        let oldColumn: ColumnSchema|undefined = undefined;
        if (oldColumnSchemaOrName instanceof ColumnSchema) {
            oldColumn = oldColumnSchemaOrName;
        } else {
            oldColumn = tableSchema.columns.find(column => column.name === oldColumnSchemaOrName);
        }

        if (!oldColumn)
            throw new Error(`Column "${oldColumnSchemaOrName}" was not found in the "${tableSchemaOrName}" table.`);

        // to update an identy column we have to drop column and recreate it again
        if (newColumn.isGenerated !== oldColumn.isGenerated) {
            await this.query(`ALTER TABLE "${tableSchema.name}" DROP COLUMN "${newColumn.name}"`);
            await this.query(`ALTER TABLE "${tableSchema.name}" ADD ${this.buildCreateColumnSql(tableSchema.name, newColumn, false, false)}`);
        }

        const sql = `ALTER TABLE "${tableSchema.name}" ALTER COLUMN ${this.buildCreateColumnSql(tableSchema.name, newColumn, true, false)}`; // todo: CHANGE OR MODIFY COLUMN ????
        await this.query(sql);

        if (newColumn.isUnique !== oldColumn.isUnique) {
            if (newColumn.isUnique === true) {
                await this.query(`ALTER TABLE "${tableSchema.name}" ADD CONSTRAINT "uk_${tableSchema.name}_${newColumn.name}" UNIQUE ("${newColumn.name}")`);

            } else if (newColumn.isUnique === false) {
                await this.query(`ALTER TABLE "${tableSchema.name}" DROP CONSTRAINT "uk_${tableSchema.name}_${newColumn.name}"`);

            }
        }
        if (newColumn.default !== oldColumn.default) {
            if (newColumn.default !== null && newColumn.default !== undefined) {
                await this.query(`ALTER TABLE "${tableSchema.name}" DROP CONSTRAINT "df_${tableSchema.name}_${newColumn.name}"`);
                await this.query(`ALTER TABLE "${tableSchema.name}" ADD CONSTRAINT "df_${tableSchema.name}_${newColumn.name}" DEFAULT ${newColumn.default} FOR "${newColumn.name}"`);

            } else if (oldColumn.default !== null && oldColumn.default !== undefined) {
                await this.query(`ALTER TABLE "${tableSchema.name}" DROP CONSTRAINT "df_${tableSchema.name}_${newColumn.name}"`);

            }
        }
    }

    /**
     * Changes a column in the table.
     */
    async changeColumns(tableSchema: TableSchema, changedColumns: { newColumn: ColumnSchema, oldColumn: ColumnSchema }[]): Promise<void> {
        const updatePromises = changedColumns.map(async changedColumn => {
            return this.changeColumn(tableSchema, changedColumn.oldColumn, changedColumn.newColumn);
        });

        await Promise.all(updatePromises);
    }

    /**
     * Drops column in the table.
     */
    async dropColumn(table: TableSchema, column: ColumnSchema): Promise<void> {

        // drop depend constraints
        if (column.default)
            await this.query(`ALTER TABLE "${table.name}" DROP CONSTRAINT "df_${table.name}_${column.name}"`);

        // drop column itself
        await this.query(`ALTER TABLE "${table.name}" DROP COLUMN "${column.name}"`);
    }

    /**
     * Drops the columns in the table.
     */
    async dropColumns(table: TableSchema, columns: ColumnSchema[]): Promise<void> {
        const dropPromises = columns.map(column => this.dropColumn(table, column));
        await Promise.all(dropPromises);
    }

    /**
     * Updates table's primary keys.
     */
    async updatePrimaryKeys(dbTable: TableSchema): Promise<void> {
        const oldPrimaryKeySql = `SELECT columnUsages.*, tableConstraints.CONSTRAINT_TYPE FROM INFORMATION_SCHEMA.KEY_COLUMN_USAGE columnUsages
LEFT JOIN INFORMATION_SCHEMA.TABLE_CONSTRAINTS tableConstraints ON tableConstraints.CONSTRAINT_NAME = columnUsages.CONSTRAINT_NAME AND tableConstraints.CONSTRAINT_TYPE = 'PRIMARY KEY'
WHERE columnUsages.TABLE_CATALOG = '${this.dbName}' AND tableConstraints.TABLE_CATALOG = '${this.dbName}'`;
        const oldPrimaryKey = await this.query(oldPrimaryKeySql);
        if (oldPrimaryKey.length > 0)
            await this.query(`ALTER TABLE "${dbTable.name}" DROP CONSTRAINT "${oldPrimaryKey[0]["CONSTRAINT_NAME"]}"`);

        const primaryColumnNames = dbTable.primaryKeys.map(primaryKey => `"` + primaryKey.columnName + `"`);
        if (primaryColumnNames.length > 0)
            await this.query(`ALTER TABLE "${dbTable.name}" ADD PRIMARY KEY (${primaryColumnNames.join(", ")})`);

    }

    /**
     * Creates a new foreign key.
     */
    async createForeignKey(tableSchemaOrName: TableSchema|string, foreignKey: ForeignKeySchema): Promise<void> {
        const tableName = tableSchemaOrName instanceof TableSchema ? tableSchemaOrName.name : tableSchemaOrName;
        const columnNames = foreignKey.columnNames.map(column => `"` + column + `"`).join(", ");
        const referencedColumnNames = foreignKey.referencedColumnNames.map(column => `"` + column + `"`).join(",");
        let sql = `ALTER TABLE "${tableName}" ADD CONSTRAINT "${foreignKey.name}" ` +
            `FOREIGN KEY (${columnNames}) ` +
            `REFERENCES "${foreignKey.referencedTableName}"(${referencedColumnNames})`;
        if (foreignKey.onDelete) sql += " ON DELETE " + foreignKey.onDelete;
        return this.query(sql);
    }

    /**
     * Creates a new foreign keys.
     */
    async createForeignKeys(tableSchemaOrName: TableSchema|string, foreignKeys: ForeignKeySchema[]): Promise<void> {
        const promises = foreignKeys.map(foreignKey => this.createForeignKey(tableSchemaOrName as any, foreignKey));
        await Promise.all(promises);
    }

    /**
     * Drops a foreign key from the table.
     */
    async dropForeignKey(tableSchemaOrName: TableSchema|string, foreignKey: ForeignKeySchema): Promise<void> {
        const tableName = tableSchemaOrName instanceof TableSchema ? tableSchemaOrName.name : tableSchemaOrName;
        const sql = `ALTER TABLE "${tableName}" DROP CONSTRAINT "${foreignKey.name}"`;
        return this.query(sql);
    }

    /**
     * Drops a foreign keys from the table.
     */
    async dropForeignKeys(tableSchemaOrName: TableSchema|string, foreignKeys: ForeignKeySchema[]): Promise<void> {
        const promises = foreignKeys.map(foreignKey => this.dropForeignKey(tableSchemaOrName as any, foreignKey));
        await Promise.all(promises);
    }

    /**
     * Creates a new index.
     */
    async createIndex(tableName: string, index: IndexSchema): Promise<void> {
        const columns = index.columnNames.map(columnName => `"${columnName}"`).join(", ");
        const sql = `CREATE ${index.isUnique ? "UNIQUE " : ""}INDEX "${index.name}" ON "${tableName}"(${columns})`;
        await this.query(sql);
    }

    /**
     * Drops an index from the table.
     */
    async dropIndex(tableName: string, indexName: string): Promise<void> {
        const sql = `DROP INDEX "${tableName}"."${indexName}"`;
        await this.query(sql);
    }

    /**
     * Truncates table.
     */
<<<<<<< HEAD
    normalizeType(typeOptions: { type: ColumnType, length?: string|number, precision?: number, scale?: number, timezone?: boolean }) {
        switch (typeOptions.type) {
            case "string":
                return "nvarchar(" + (typeOptions.length ? typeOptions.length : 255) + ")";
            case "text":
                return "ntext";
            case "boolean":
                return "bit";
            case "integer":
            case "int":
                return "int";
            case "smallint":
                return "smallint";
            case "bigint":
                return "bigint";
            case "float":
                return "float";
            case "double":
            case "number":
                return "real";
            case "decimal":
                // if (column.precision && column.scale) {
                //     return `decimal(${column.precision},${column.scale})`;
                //
                // } else if (column.scale) {
                //     return `decimal(${column.scale})`;
                //
                // } else if (column.precision) {
                //     return `decimal(${column.precision})`;
                //
                // } else {
                    return "decimal";
                // }
            case "date":
                return "date";
            case "time":
                if (typeOptions.length) {
                    return "time(" + typeOptions.length + ")";
                } else {
                    return "time";
                }
            case "datetime":
                if (typeOptions.length && typeOptions.length <= 3) {
                    return "datetime(" + typeOptions.length + ")";
                } else if (typeOptions.length && typeOptions.length > 3) {
                    return "datetime2(" + typeOptions.length + ")";
                } else {
                    return "datetime";
                }
            case "json":
                return "text";
            case "simple_array":
                return typeOptions.length ? "nvarchar(" + typeOptions.length + ")" : "text";
        }

        throw new DataTypeNotSupportedByDriverError(typeOptions.type, "SQLServer");
=======
    async truncate(tableName: string): Promise<void> {
        await this.query(`TRUNCATE TABLE "${tableName}"`);
>>>>>>> 4cc94e62
    }

    /**
     * Removes all tables from the currently connected database.
     */
    async clearDatabase(): Promise<void> {
        await this.startTransaction();
        try {
            const allTablesSql = `SELECT TABLE_NAME FROM INFORMATION_SCHEMA.TABLES WHERE TABLE_TYPE = 'BASE TABLE'`;
            const allTablesResults: ObjectLiteral[] = await this.query(allTablesSql);
            const tableNames = allTablesResults.map(result => result["TABLE_NAME"]);
            await Promise.all(tableNames.map(async tableName => {
                const dropForeignKeySql = `SELECT 'ALTER TABLE ' +  OBJECT_SCHEMA_NAME(parent_object_id) + '.[' + OBJECT_NAME(parent_object_id) + '] DROP CONSTRAINT ' + name as query FROM sys.foreign_keys WHERE referenced_object_id = object_id('${tableName}')`;
                const dropFkQueries: ObjectLiteral[] = await this.query(dropForeignKeySql);
                return Promise.all(dropFkQueries.map(result => result["query"]).map(dropQuery => {
                    return this.query(dropQuery);
                }));
            }));
            await Promise.all(tableNames.map(tableName => {
                const dropTableSql = `DROP TABLE "${tableName}"`;
                return this.query(dropTableSql);
            }));

            await this.commitTransaction();

        } catch (error) {
            try { // we throw original error even if rollback thrown an error
                await this.rollbackTransaction();
            } catch (rollbackError) { }
            throw error;
        }
    }

    /**
     * Enables special query runner mode in which sql queries won't be executed,
     * instead they will be memorized into a special variable inside query runner.
     * You can get memorized sql using getMemorySql() method.
     */
    enableSqlMemory(): void {
        this.sqlMemoryMode = true;
    }

    /**
     * Disables special query runner mode in which sql queries won't be executed
     * started by calling enableSqlMemory() method.
     *
     * Previously memorized sql will be flushed.
     */
    disableSqlMemory(): void {
        this.sqlsInMemory = [];
        this.sqlMemoryMode = false;
    }

    /**
     * Gets sql stored in the memory. Parameters in the sql are already replaced.
     */
    getMemorySql(): (string|{ up: string, down: string })[] {
        return this.sqlsInMemory;
    }

    // -------------------------------------------------------------------------
    // Protected Methods
    // -------------------------------------------------------------------------

    /**
     * Database name shortcut.
     */
    protected get dbName(): string {
        return this.driver.options.database as string;
    }

    /**
     * Parametrizes given object of values. Used to create column=value queries.
     */
    protected parametrize(objectLiteral: ObjectLiteral, startFrom: number = 0): string[] {
        return Object.keys(objectLiteral).map((key, index) => {
            return `"${key}"` + "=@" + (startFrom + index);
        });
    }

    /**
     * Builds a query for create column.
     */
    protected buildCreateColumnSql(tableName: string, column: ColumnSchema, skipIdentity: boolean, createDefault: boolean) {
        let c = `"${column.name}" ${column.getFullType(this.connection.driver)}`;
        if (column.isNullable !== true)
            c += " NOT NULL";
        if (column.isGenerated === true && !skipIdentity) // don't use skipPrimary here since updates can update already exist primary without auto inc.
            c += " IDENTITY(1,1)";
        // if (column.isPrimary === true && !skipPrimary)
        //     c += " PRIMARY KEY";
        if (column.comment)
            c += " COMMENT '" + column.comment + "'";
        if (createDefault) {
            if (column.default !== undefined && column.default !== null) {
                c += ` CONSTRAINT "df_${tableName}_${column.name}" DEFAULT ${column.default}`;
            }
        }
        return c;
    }


}<|MERGE_RESOLUTION|>--- conflicted
+++ resolved
@@ -803,67 +803,8 @@
     /**
      * Truncates table.
      */
-<<<<<<< HEAD
-    normalizeType(typeOptions: { type: ColumnType, length?: string|number, precision?: number, scale?: number, timezone?: boolean }) {
-        switch (typeOptions.type) {
-            case "string":
-                return "nvarchar(" + (typeOptions.length ? typeOptions.length : 255) + ")";
-            case "text":
-                return "ntext";
-            case "boolean":
-                return "bit";
-            case "integer":
-            case "int":
-                return "int";
-            case "smallint":
-                return "smallint";
-            case "bigint":
-                return "bigint";
-            case "float":
-                return "float";
-            case "double":
-            case "number":
-                return "real";
-            case "decimal":
-                // if (column.precision && column.scale) {
-                //     return `decimal(${column.precision},${column.scale})`;
-                //
-                // } else if (column.scale) {
-                //     return `decimal(${column.scale})`;
-                //
-                // } else if (column.precision) {
-                //     return `decimal(${column.precision})`;
-                //
-                // } else {
-                    return "decimal";
-                // }
-            case "date":
-                return "date";
-            case "time":
-                if (typeOptions.length) {
-                    return "time(" + typeOptions.length + ")";
-                } else {
-                    return "time";
-                }
-            case "datetime":
-                if (typeOptions.length && typeOptions.length <= 3) {
-                    return "datetime(" + typeOptions.length + ")";
-                } else if (typeOptions.length && typeOptions.length > 3) {
-                    return "datetime2(" + typeOptions.length + ")";
-                } else {
-                    return "datetime";
-                }
-            case "json":
-                return "text";
-            case "simple_array":
-                return typeOptions.length ? "nvarchar(" + typeOptions.length + ")" : "text";
-        }
-
-        throw new DataTypeNotSupportedByDriverError(typeOptions.type, "SQLServer");
-=======
     async truncate(tableName: string): Promise<void> {
         await this.query(`TRUNCATE TABLE "${tableName}"`);
->>>>>>> 4cc94e62
     }
 
     /**
